import numpy as np
import jax
import jax.numpy as jnp
from .ray import Ray
from . import components as comp
from .run import solve_model
from .propagate import (ray_coords_at_plane,
                        propagate_rays,
                        accumulate_transfer_matrices)

import jax.numpy as jnp

import tqdm.auto as tqdm
from functools import partial
import numba

from . import Coords_XY
import jax
import line_profiler

# @jax.jit
def solve_model_fourdstem_wrapper(model: list, 
                                  scan_pos_m: Coords_XY) -> tuple:

    # Unpack model components.
    PointSource = model[0]
    ScanGrid = model[1]
    Descanner = model[2]
    Detector = model[3]

    scan_x, scan_y = scan_pos_m[0], scan_pos_m[1]

    # # Prepare input ray position for this scan point.
    # input_ray_positions = jnp.array([scan_x, scan_y, 0.0, 0.0, 1.0])
    
    ray = Ray(
        x=scan_x,
        y=scan_y,
        dx=0.0,
        dy=0.0,
        _one=1.0,
        z=PointSource.z,
        pathlength=jnp.zeros(1),
    )

    # Create a new Descanner with the current scan offsets.
    new_Descanner = comp.Descanner(
        z=ScanGrid.z,
        descan_error=Descanner.descan_error,
        offset_x=scan_x,
        offset_y=scan_y
    )

    # Make a new model each time:
    current_model = [PointSource, ScanGrid, new_Descanner, Detector]

    #Index and name the model components
    PointSource_idx, ScanGrid_idx, Descanner_idx, Detector_idx = 0, 1, 2, 3

    "VIA A SINGLE RAY AND IT'S JACOBIAN, GET THE TRANSFER MATRICES FOR THE MODEL"
    transfer_matrices = solve_model(ray, current_model)

    total_transfer_matrix = accumulate_transfer_matrices(transfer_matrices, PointSource_idx, Detector_idx)
    scan_grid_to_detector = accumulate_transfer_matrices(transfer_matrices, ScanGrid_idx, Detector_idx)

    detector_to_scan_grid = jnp.linalg.inv(scan_grid_to_detector)
    
    try:
        detector_to_scan_grid = jnp.linalg.inv(scan_grid_to_detector)
    except jnp.linalg.LinAlgError:
        print("scan_grid to Detector Matrix is singular, cannot invert. Returning identity matrix.")
        detector_to_scan_grid = jnp.eye(5)

    return transfer_matrices, total_transfer_matrix, detector_to_scan_grid

@jax.jit
def project_frame_backward(model: list, 
                           det_coords: np.ndarray,
                           det_frame: np.ndarray,
                           scan_pos: Coords_XY) -> np.ndarray:

    PointSource = model[0]
    ScanGrid = model[1]
    semi_conv = PointSource.semi_conv

    # Return all the transfer matrices necessary for us to propagate rays through the system
    # We do this by propagating a single ray through the system, and finding it's gradients
    _, total_transfer_matrix, det_to_scan = solve_model_fourdstem_wrapper(model, scan_pos)

    # Get ray coordinates at the scan from the det
    scan_rays_x, scan_rays_y, semi_conv_mask = ray_coords_at_plane(
        semi_conv, scan_pos, det_coords, total_transfer_matrix, det_to_scan
    )

    det_flat = det_frame.flatten()

<<<<<<< HEAD
    # substitute -1 wherever mask is False - remember that these values must be removed later!
    scan_rays_x = jnp.where(semi_conv_mask, scan_rays_x, -1)
    scan_rays_y = jnp.where(semi_conv_mask, scan_rays_y, -1)
    det_values = jnp.where(semi_conv_mask, det_flat, -1)
=======
    # substitute -1 wherever mask is False
    scan_rays_x = jnp.where(semi_conv_mask, scan_rays_x, -1.0)
    scan_rays_y = jnp.where(semi_conv_mask, scan_rays_y, -1.0)
    det_values = jnp.where(semi_conv_mask, det_flat, -1.0)
>>>>>>> 78426ae6

    # Convert the ray coordinates to pixel indices.
    scan_y_px, scan_x_px = ScanGrid.metres_to_pixels([scan_rays_x, scan_rays_y])

    return scan_y_px, scan_x_px, det_values


def project_frame_forward(model: list,
                          det_coords: np.ndarray,
                          sample_interpolant: callable,
                          scan_pos: Coords_XY) -> np.ndarray:
     
    PointSource = model[0]
    Detector = model[3]
    semi_conv = PointSource.semi_conv

    # Return all the transfer matrices necessary for us to propagate rays through the system
    # We do this by propagating a single ray through the system, and finding it's gradients
    _, total_transfer_matrix, detector_to_scan = solve_model_fourdstem_wrapper(model, scan_pos)

    # Get ray coordinates at the scan from the detector
    scan_rays_x, scan_rays_y, mask = ray_coords_at_plane(
        semi_conv, scan_pos, det_coords, total_transfer_matrix, detector_to_scan
    )

    # ensure mask is a JAX array of booleans
    mask = jnp.asarray(mask, dtype=bool)

<<<<<<< HEAD
    scan_pts = jnp.stack([scan_rays_y, scan_rays_x], axis=-1)
=======
    scan_pts = jnp.stack([scan_rays_y, scan_rays_x], axis=-1)   # (n_rays, 2)
>>>>>>> 78426ae6

    # interpolate and add 1 to avoid zero artefacts in the point image, then zero‐out invalid rays
    sample_vals = sample_interpolant(scan_pts) + 1.0
    sample_vals = jnp.where(mask, sample_vals, 0.0)

    # compute detector pixel indices for all rays
    det_rays_x = det_coords[:, 0]
    det_rays_y = det_coords[:, 1]

<<<<<<< HEAD
    # det_pixels_y, det_pixels_x = Detector.metres_to_pixels([det_rays_x, det_rays_y])
=======

    det_pixels_y, det_pixels_x = Detector.metres_to_pixels([det_rays_x, det_rays_y])
>>>>>>> 78426ae6

    return det_pixels_y, det_pixels_x, sample_vals


def compute_fourdstem_dataset_vmap(model: list,
                                fourdstem_array: jnp.ndarray,
                                sample_interpolant: callable) -> jnp.ndarray:
    
    Detector  = model[-1]
    ScanGrid  = model[1]
    scan_coords = ScanGrid.coords        # shape (n_scan, 2)
    det_coords  = Detector.coords        # shape (n_rays, 2)

    det_y, det_x, vals = jax.vmap(
        lambda sp: project_frame_forward(model, det_coords, sample_interpolant, sp),
        in_axes=0, out_axes=0
    )(scan_coords)

    scan_idx = jnp.arange(scan_coords.shape[0])[:, None]

    fourdstem_array = fourdstem_array.at[
        scan_idx, det_y, det_x
    ].set(vals)

    return fourdstem_array


def compute_fourdstem_dataset(model: list,
                              fourdstem_array: np.ndarray,
                              sample_interpolant: callable) -> np.ndarray:
    
    Detector = model[-1]
    ScanGrid = model[1]
    scan_coords = ScanGrid.coords
    det_coords = Detector.coords

    for idx in tqdm.trange(fourdstem_array.shape[0], desc='Scan Y', leave=True):
        scan_pos = scan_coords[idx]
        det_pixels_y, det_pixels_x, sample_vals = project_frame_forward(model, det_coords, sample_interpolant, scan_pos)
        fourdstem_array = fourdstem_array.at[idx, det_pixels_y, det_pixels_x].set(sample_vals)

    return fourdstem_array



def compute_scan_grid_rays_and_intensities(model: list,
                                           fourdstem_array: np.ndarray) -> np.ndarray:
    
    ScanGrid = model[1]
    Detector = model[-1]
    det_coords = Detector.coords
    scan_coords = ScanGrid.coords

    sample_px_ys = []
    sample_px_xs = []
    detector_intensities = []

    for idx in tqdm.trange(fourdstem_array.shape[0], desc='Scan Y'):
        scan_pos = scan_coords[idx]
    
        # Compute the backward projection for this scan position.
        sample_px_y, sample_px_x, detector_intensity = project_frame_backward(model, det_coords, fourdstem_array[idx], scan_pos)
        sample_px_ys.append(sample_px_y)
        sample_px_xs.append(sample_px_x)
        detector_intensities.append(detector_intensity)

    return sample_px_ys, sample_px_xs, detector_intensities


@numba.njit
def do_shifted_sum(shifted_sum_image: np.ndarray,
                   flat_sample_y_px: np.ndarray, 
                   flat_sample_x_px: np.ndarray, 
                   flat_detector_intensity: np.ndarray) -> np.ndarray:
    height = shifted_sum_image.shape[0]
    width = shifted_sum_image.shape[1]
    n = flat_sample_y_px.shape[0]
    for i in range(n):
        y = flat_sample_y_px[i]
        x = flat_sample_x_px[i]
        if y >= 0 and y < height and x >= 0 and x < width:
            shifted_sum_image[y, x] += flat_detector_intensity[i]
    return shifted_sum_image<|MERGE_RESOLUTION|>--- conflicted
+++ resolved
@@ -94,17 +94,10 @@
 
     det_flat = det_frame.flatten()
 
-<<<<<<< HEAD
-    # substitute -1 wherever mask is False - remember that these values must be removed later!
-    scan_rays_x = jnp.where(semi_conv_mask, scan_rays_x, -1)
-    scan_rays_y = jnp.where(semi_conv_mask, scan_rays_y, -1)
-    det_values = jnp.where(semi_conv_mask, det_flat, -1)
-=======
     # substitute -1 wherever mask is False
     scan_rays_x = jnp.where(semi_conv_mask, scan_rays_x, -1.0)
     scan_rays_y = jnp.where(semi_conv_mask, scan_rays_y, -1.0)
     det_values = jnp.where(semi_conv_mask, det_flat, -1.0)
->>>>>>> 78426ae6
 
     # Convert the ray coordinates to pixel indices.
     scan_y_px, scan_x_px = ScanGrid.metres_to_pixels([scan_rays_x, scan_rays_y])
@@ -133,11 +126,7 @@
     # ensure mask is a JAX array of booleans
     mask = jnp.asarray(mask, dtype=bool)
 
-<<<<<<< HEAD
-    scan_pts = jnp.stack([scan_rays_y, scan_rays_x], axis=-1)
-=======
     scan_pts = jnp.stack([scan_rays_y, scan_rays_x], axis=-1)   # (n_rays, 2)
->>>>>>> 78426ae6
 
     # interpolate and add 1 to avoid zero artefacts in the point image, then zero‐out invalid rays
     sample_vals = sample_interpolant(scan_pts) + 1.0
@@ -147,12 +136,8 @@
     det_rays_x = det_coords[:, 0]
     det_rays_y = det_coords[:, 1]
 
-<<<<<<< HEAD
-    # det_pixels_y, det_pixels_x = Detector.metres_to_pixels([det_rays_x, det_rays_y])
-=======
 
     det_pixels_y, det_pixels_x = Detector.metres_to_pixels([det_rays_x, det_rays_y])
->>>>>>> 78426ae6
 
     return det_pixels_y, det_pixels_x, sample_vals
 
